<<<<<<< HEAD
# BIDS Toolbox #
A Matlab Toolbox for Brain Imaging Data Structure (BIDS) Standard

## Description ##
BIDS Class object implements the skeleton for the interface between a file folder validly organized to the BIDS data organization standard and the representation of its information in structures and tables. Moreover, it utilizes MATLAB table and datastore types to load/show data within a given Amazon S3 bucket and folder.

## Usage ##
> `>> dataset = BIDS(bucket, ID,modality)`

Input Arguments: 
* `bucket` base AWS S3 path
* `ID` folder within AWS S3 bucket
* `modality` (optional) dataset type

Output:
* `dataset` a BIDS Class Object


## Properties ##
* `Participants` Data table taken from 'participants.tsv' file
* `BIDSData` Cell for # BIDSDataStore # objects
* `About_Dataset` Data from root 'dataset_description.json' file
* `Info` Data taken from root 'participants.json' file
* `Folder_Files` Complete directory folder and files structure
* `Encoding` Data encoding information (bucket, ID, root dir, modality, modality_properties)

## BIDSDataStore Syntax ##
> `>> myBIDSDataStore = dataset.BIDSData{num}`

## Methods ##
* `read` Read data in datastore
* `readall` Read all data in datastore
* `viewall` View all files in datastore
* `reset` Reset datastore to initial stage
* `hasdata` Determine if data is available to read

## Example ##
[![Open in MATLAB Online](https://www.mathworks.com/images/responsive/global/open-in-matlab-online.svg)](https://matlab.mathworks.com/open/github/v1?repo=stradaa/bids-toolbox-Alex_dev&file=BIDS_Usage_Example.mlx) Open in MATLAB Online to run Live Script of BIDS Usage Example

### Requirements ###
Compatible with R2023a  
=======
# 🚧 OpenNEURO for MATLAB 🚧
(Under construction) 

A MATLAB® toolbox for accessing remote datasets stored on [OpenNEURO](https://openneuro.org/search) data archive. OpenNEURO only stores [BIDS](https://bids.neuroimaging.io)-compliant datasets, so [OpenNEURO for MATLAB](https://github.com/MATLAB-Community-Toolboxes-at-INCF/openneuro-matlab) is also BIDS-aware.
>>>>>>> fdd28d41
<|MERGE_RESOLUTION|>--- conflicted
+++ resolved
@@ -1,48 +1,41 @@
-<<<<<<< HEAD
-# BIDS Toolbox #
-A Matlab Toolbox for Brain Imaging Data Structure (BIDS) Standard
-
-## Description ##
-BIDS Class object implements the skeleton for the interface between a file folder validly organized to the BIDS data organization standard and the representation of its information in structures and tables. Moreover, it utilizes MATLAB table and datastore types to load/show data within a given Amazon S3 bucket and folder.
-
-## Usage ##
-> `>> dataset = BIDS(bucket, ID,modality)`
-
-Input Arguments: 
-* `bucket` base AWS S3 path
-* `ID` folder within AWS S3 bucket
-* `modality` (optional) dataset type
-
-Output:
-* `dataset` a BIDS Class Object
-
-
-## Properties ##
-* `Participants` Data table taken from 'participants.tsv' file
-* `BIDSData` Cell for # BIDSDataStore # objects
-* `About_Dataset` Data from root 'dataset_description.json' file
-* `Info` Data taken from root 'participants.json' file
-* `Folder_Files` Complete directory folder and files structure
-* `Encoding` Data encoding information (bucket, ID, root dir, modality, modality_properties)
-
-## BIDSDataStore Syntax ##
-> `>> myBIDSDataStore = dataset.BIDSData{num}`
-
-## Methods ##
-* `read` Read data in datastore
-* `readall` Read all data in datastore
-* `viewall` View all files in datastore
-* `reset` Reset datastore to initial stage
-* `hasdata` Determine if data is available to read
-
-## Example ##
-[![Open in MATLAB Online](https://www.mathworks.com/images/responsive/global/open-in-matlab-online.svg)](https://matlab.mathworks.com/open/github/v1?repo=stradaa/bids-toolbox-Alex_dev&file=BIDS_Usage_Example.mlx) Open in MATLAB Online to run Live Script of BIDS Usage Example
-
-### Requirements ###
-Compatible with R2023a  
-=======
-# 🚧 OpenNEURO for MATLAB 🚧
-(Under construction) 
-
-A MATLAB® toolbox for accessing remote datasets stored on [OpenNEURO](https://openneuro.org/search) data archive. OpenNEURO only stores [BIDS](https://bids.neuroimaging.io)-compliant datasets, so [OpenNEURO for MATLAB](https://github.com/MATLAB-Community-Toolboxes-at-INCF/openneuro-matlab) is also BIDS-aware.
->>>>>>> fdd28d41
+# BIDS Toolbox #
+A MATLAB® toolbox for accessing [BIDS](https://bids.neuroimaging.io)-compliant datasets stored in S3 object stores Brain Imaging Data Structure (BIDS) Standard
+
+## Description ##
+BIDS Class object implements the skeleton for the interface between a file folder validly organized to the BIDS data organization standard and the representation of its information in structures and tables. Moreover, it utilizes MATLAB table and datastore types to load/show data within a given Amazon S3 bucket and folder.
+
+## Usage ##
+> `>> dataset = BIDS(bucket, ID,modality)`
+
+Input Arguments: 
+* `bucket` base AWS S3 path
+* `ID` folder within AWS S3 bucket
+* `modality` (optional) dataset type
+
+Output:
+* `dataset` a BIDS Class Object
+
+
+## Properties ##
+* `Participants` Data table taken from 'participants.tsv' file
+* `BIDSData` Cell for # BIDSDataStore # objects
+* `About_Dataset` Data from root 'dataset_description.json' file
+* `Info` Data taken from root 'participants.json' file
+* `Folder_Files` Complete directory folder and files structure
+* `Encoding` Data encoding information (bucket, ID, root dir, modality, modality_properties)
+
+## BIDSDataStore Syntax ##
+> `>> myBIDSDataStore = dataset.BIDSData{num}`
+
+## Methods ##
+* `read` Read data in datastore
+* `readall` Read all data in datastore
+* `viewall` View all files in datastore
+* `reset` Reset datastore to initial stage
+* `hasdata` Determine if data is available to read
+
+## Example ##
+[![Open in MATLAB Online](https://www.mathworks.com/images/responsive/global/open-in-matlab-online.svg)](https://matlab.mathworks.com/open/github/v1?repo=stradaa/bids-toolbox-Alex_dev&file=BIDS_Usage_Example.mlx) Open in MATLAB Online to run Live Script of BIDS Usage Example
+
+### Requirements ###
+Compatible with R2023a  