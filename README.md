# OpenNeuro-Toolbox

<<<<<<< HEAD
**OpenNeuro Matlab Interface** — A lightweight interface for accessing and reading participant-level data from OpenNeuro datasets in MATLAB.
=======
Matlab Toolbox to query OpenNeuro. 

[![Open in MATLAB Online](https://www.mathworks.com/images/responsive/global/open-in-matlab-online.svg)](https://matlab.mathworks.com/open/github/v1?repo=likeajumprope/OpenNEURO-toolbox)
>>>>>>> eda01f51

##  Usage

<<<<<<< HEAD
```matlab
>> ds = openneuro.Dataset('ds001415');
>> anatDS = ds.Participantwise('JSON Files');
```
=======
`>> ds = openneuro.Dataset(ds_ID1)`
>>>>>>> eda01f51

### Input Arguments

- **`'dsXXXXX'`**: OpenNeuro dataset ID (e.g., `'ds001415'`).
- (`data type`) can be one of the following:

| Type                | Folder      | File Extensions      | Read Function      |
|---------------------|-------------|-----------------------|--------------------|
| `'Anatomical NIfTI'` | `anat`     | `.nii`, `.nii.gz`     | `niftiread`        |
| `'EEG EDF'`          | `eeg`      | `.edf`                | `edfread`          |
| `'Functional NIfTI'` | `func`     | `.nii`, `.nii.gz`     | `niftiread`        |
| `'DWI'`              | `dwi`      | `.nii`, `.nii.gz`     | `niftiread`        |
| `'Fieldmap'`         | `fmap`     | `.nii`, `.nii.gz`     | `niftiread`        |
| `'JSON Files'`       | `anat`     | `.json`               | `@(f) jsondecode(fileread(f))` |
| `'TSV Files'`        | `anat`     | `.tsv`, `.txt`        | `readtable`        |

### Example: Read a JSON file

```matlab
if anatDS.hasdata()
    [data, info] = anatDS.read();  % No arguments as required
    fprintf('    ✓ MVP read successful: %s\n', info.Filename);
else
    fprintf('    ✗ No data available (normal if dataset folder doesn''t exist)\n');
end
```

##  Requirements

- MATLAB **R2023a** or later

##  License

(C) 2023 Johanna Bayer  
<|MERGE_RESOLUTION|>--- conflicted
+++ resolved
@@ -1,23 +1,19 @@
 # OpenNeuro-Toolbox
 
-<<<<<<< HEAD
+
 **OpenNeuro Matlab Interface** — A lightweight interface for accessing and reading participant-level data from OpenNeuro datasets in MATLAB.
-=======
-Matlab Toolbox to query OpenNeuro. 
 
 [![Open in MATLAB Online](https://www.mathworks.com/images/responsive/global/open-in-matlab-online.svg)](https://matlab.mathworks.com/open/github/v1?repo=likeajumprope/OpenNEURO-toolbox)
->>>>>>> eda01f51
+
 
 ##  Usage
 
-<<<<<<< HEAD
+
 ```matlab
 >> ds = openneuro.Dataset('ds001415');
 >> anatDS = ds.Participantwise('JSON Files');
 ```
-=======
-`>> ds = openneuro.Dataset(ds_ID1)`
->>>>>>> eda01f51
+
 
 ### Input Arguments
 
